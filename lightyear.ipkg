package lightyear

opts = "-p effects"

modules = Lightyear.Core
        , Lightyear.Combinators
        , Lightyear.Errmsg
        , Lightyear
<<<<<<< HEAD
        , Lightyear.Strings
        , Lightyear.StringFile
=======
	, Lightyear.Strings
	, Lightyear.Char
>>>>>>> 0935caa7
<|MERGE_RESOLUTION|>--- conflicted
+++ resolved
@@ -2,14 +2,10 @@
 
 opts = "-p effects"
 
-modules = Lightyear.Core
+modules = Lightyear
+	, Lightyear.Core
         , Lightyear.Combinators
         , Lightyear.Errmsg
-        , Lightyear
-<<<<<<< HEAD
-        , Lightyear.Strings
         , Lightyear.StringFile
-=======
 	, Lightyear.Strings
-	, Lightyear.Char
->>>>>>> 0935caa7
+	, Lightyear.Char